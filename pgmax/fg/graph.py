--- conflicted
+++ resolved
@@ -95,7 +95,7 @@
             context: Optional context for initializing messages
 
         Returns:
-            array of shape (num_edge_states,) representing initialized factor to variable
+            array of shape (num_edge_state,) representing initialized factor to variable
                 messages
         """
         return jnp.zeros(self.wiring.var_states_for_edges.shape[0])
@@ -160,11 +160,7 @@
             ftov_msgs = infer.pass_fac_to_var_messages(
                 vtof_msgs,
                 wiring.factor_configs_edge_states,
-<<<<<<< HEAD
-                wiring.factor_configs_potentials,
-=======
                 factor_configs_log_potentials,
->>>>>>> 89bb0912
                 num_val_configs,
             )
             # Use the results of message passing to perform damping and

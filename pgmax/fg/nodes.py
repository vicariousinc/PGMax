"""A module containing classes that specify the components of a Factor Graph."""

from dataclasses import asdict, dataclass
from typing import Mapping, Tuple, Union

import jax
import jax.numpy as jnp
import numpy as np

from pgmax import utils


@dataclass(frozen=True, eq=False)
class Variable:
    """Base class for variables.
    Concrete variables can have additional associated meta information.
    """

    num_states: int


@jax.tree_util.register_pytree_node_class
@dataclass(frozen=True, eq=False)
class EnumerationWiring:
    """Wiring for enumeration factors.

    Args:
        edges_num_states: Array of shape (num_edges,)
            Number of states for the variables connected to each edge
        var_states_for_edges: Array of shape (num_edge_states,)
            Global variable state indices for each edge state
        factor_configs_edge_states: Array of shape (num_factor_configs, 2)
            factor_configs_edge_states[ii] contains a pair of global factor_config and edge_state indices
            factor_configs_edge_states[ii, 0] contains the global factor config index
            factor_configs_edge_states[ii, 1] contains the corresponding global edge_state index
        factor_configs_potentials: Array of shape (num_val_configs, ). An entry at index i is the potential
            function value for the configuration with global factor config index i.
    """

    edges_num_states: Union[np.ndarray, jnp.ndarray]
    var_states_for_edges: Union[np.ndarray, jnp.ndarray]
    factor_configs_edge_states: Union[np.ndarray, jnp.ndarray]
    factor_configs_potentials: Union[np.ndarray, jnp.ndarray]

    def __post_init__(self):
        for field in self.__dataclass_fields__:
            if isinstance(getattr(self, field), np.ndarray):
                getattr(self, field).flags.writeable = False

    def tree_flatten(self):
        return jax.tree_util.tree_flatten(asdict(self))

    @classmethod
    def tree_unflatten(cls, aux_data, children):
        return cls(**aux_data.unflatten(children))


@dataclass(frozen=True, eq=False)
class EnumerationFactor:
    """An enumeration factor

    Args:
        variables: List of involved variables
<<<<<<< HEAD
        configs: Array of shape (num_configs, num_variables)
            An array containing an explicit enumeration of all valid configurations
=======
        configs: Array of shape (num_val_configs, num_variables)
            An array containing an explicit enumeration of all valid configurations
        factor_configs_log_potentials: Array of shape (num_val_configs,). An array containing
            the log of the potential value for every possible configuration

    Raises:
        ValueError: If:
            (1) the dtype of the configs array is not int
            (2) the dtype of the potential array is not float
            (3) configs array doesn't have the same number of columns
            as there are variables
            (4) the potential array doesn't have the same number of
            rows as the configs array
            (5) any value in the configs array is greater than the size
            of the corresponding variable or less than 0.
>>>>>>> 89bb0912
    """

    # TODO: Add errors raised to the docstring!
    variables: Tuple[Variable, ...]
    configs: np.ndarray
<<<<<<< HEAD
    potential: np.ndarray
=======
    factor_configs_log_potentials: np.ndarray
>>>>>>> 89bb0912

    def __post_init__(self):
        self.configs.flags.writeable = False
        if not np.issubdtype(self.configs.dtype, np.integer):
            raise ValueError(
                f"Configurations should be integers. Got {self.configs.dtype}."
            )

<<<<<<< HEAD
        if not np.issubdtype(self.potential.dtype, np.floating):
            raise ValueError(f"Potential should be floats. Got {self.potential.dtype}.")
=======
        if not np.issubdtype(self.factor_configs_log_potentials.dtype, np.floating):
            raise ValueError(
                f"Potential should be floats. Got {self.factor_configs_log_potentials.dtype}."
            )
>>>>>>> 89bb0912

        if len(self.variables) != self.configs.shape[1]:
            raise ValueError(
                f"Number of variables {len(self.variables)} doesn't match given configurations {self.configs.shape}"
            )

<<<<<<< HEAD
        if self.configs.shape[1] != len(self.potential.shape):
            raise ValueError(
                f"The potential array has {len(self.potential.shape)} axes, which is not equal to the size of each configuration ({self.configs.shape[1]})"
            )

        for i, var in enumerate(self.variables):
            if self.potential.shape[i] != var.num_states:
                raise ValueError(
                    f"Invalid potential function: axis {i} has length {self.potential.shape[i]}, but the corresponding variable has {var.num_states} states"
                )

=======
        if self.configs.shape[0] != self.factor_configs_log_potentials.shape[0]:
            raise ValueError(
                f"The potential array has {self.factor_configs_log_potentials.shape[0]} rows, which is not equal to the number of configurations ({self.configs.shape[0]})"
            )

>>>>>>> 89bb0912
        vars_num_states = np.array([variable.num_states for variable in self.variables])
        if not np.logical_and(
            self.configs >= 0, self.configs < vars_num_states[None]
        ).all():
            raise ValueError("Invalid configurations for given variables")

    @utils.cached_property
    def edges_num_states(self) -> np.ndarray:
        """Number of states for the variables connected to each edge

        Returns:
            Array of shape (num_edges,)
            Number of states for the variables connected to each edge
        """
        edge_num_states = np.array(
            [variable.num_states for variable in self.variables], dtype=int
        )
        return edge_num_states

    @utils.cached_property
    def factor_configs_edge_states(self) -> np.ndarray:
        """Array containing factor configs and edge states pairs

        Returns:
            Array of shape (num_factor_configs, 2)
            factor_configs_edge_states[ii] contains a pair of global factor_config and edge_state indices
            factor_configs_edge_states[ii, 0] contains the global factor config index
            factor_configs_edge_states[ii, 1] contains the corresponding global edge_state index
        """
        edges_starts = np.insert(self.edges_num_states.cumsum(), 0, 0)[:-1]
        factor_configs_edge_states = np.stack(
            [
                np.repeat(np.arange(self.configs.shape[0]), self.configs.shape[1]),
                (self.configs + edges_starts[None]).flatten(),
            ],
            axis=1,
        )
        return factor_configs_edge_states

    @utils.cached_property
    def factor_configs_potentials(self) -> np.ndarray:
        """Array containing the potential value for every valid factor configuration.

        Returns:
            Array of shape (num_val_configs, ). An entry at index i is the potential function value for
                the configuration with global factor config index i.
        """
        config_potentials = np.zeros(self.configs.shape[0], dtype=float)
        for row in range(self.configs.shape[0]):
            config_potentials[row] = self.potential[tuple(self.configs[row].tolist())]
        return config_potentials

    def compile_wiring(
        self, vars_to_starts: Mapping[Variable, int]
    ) -> EnumerationWiring:
        """Compile enumeration wiring for the enumeration factor

        Args:
            vars_to_starts: A dictionary that maps variables to their global starting indices
                For an n-state variable, a global start index of m means the global indices
                of its n variable states are m, m + 1, ..., m + n - 1

        Returns:
            Enumeration wiring for the enumeration factor
        """
        var_states_for_edges = np.concatenate(
            [
                np.arange(variable.num_states) + vars_to_starts[variable]
                for variable in self.variables
            ]
        )
        return EnumerationWiring(
            edges_num_states=self.edges_num_states,
            var_states_for_edges=var_states_for_edges,
            factor_configs_edge_states=self.factor_configs_edge_states,
            factor_configs_potentials=self.factor_configs_potentials,
        )<|MERGE_RESOLUTION|>--- conflicted
+++ resolved
@@ -33,14 +33,11 @@
             factor_configs_edge_states[ii] contains a pair of global factor_config and edge_state indices
             factor_configs_edge_states[ii, 0] contains the global factor config index
             factor_configs_edge_states[ii, 1] contains the corresponding global edge_state index
-        factor_configs_potentials: Array of shape (num_val_configs, ). An entry at index i is the potential
-            function value for the configuration with global factor config index i.
     """
 
     edges_num_states: Union[np.ndarray, jnp.ndarray]
     var_states_for_edges: Union[np.ndarray, jnp.ndarray]
     factor_configs_edge_states: Union[np.ndarray, jnp.ndarray]
-    factor_configs_potentials: Union[np.ndarray, jnp.ndarray]
 
     def __post_init__(self):
         for field in self.__dataclass_fields__:
@@ -61,10 +58,6 @@
 
     Args:
         variables: List of involved variables
-<<<<<<< HEAD
-        configs: Array of shape (num_configs, num_variables)
-            An array containing an explicit enumeration of all valid configurations
-=======
         configs: Array of shape (num_val_configs, num_variables)
             An array containing an explicit enumeration of all valid configurations
         factor_configs_log_potentials: Array of shape (num_val_configs,). An array containing
@@ -80,17 +73,11 @@
             rows as the configs array
             (5) any value in the configs array is greater than the size
             of the corresponding variable or less than 0.
->>>>>>> 89bb0912
     """
 
-    # TODO: Add errors raised to the docstring!
     variables: Tuple[Variable, ...]
     configs: np.ndarray
-<<<<<<< HEAD
-    potential: np.ndarray
-=======
     factor_configs_log_potentials: np.ndarray
->>>>>>> 89bb0912
 
     def __post_init__(self):
         self.configs.flags.writeable = False
@@ -99,40 +86,21 @@
                 f"Configurations should be integers. Got {self.configs.dtype}."
             )
 
-<<<<<<< HEAD
-        if not np.issubdtype(self.potential.dtype, np.floating):
-            raise ValueError(f"Potential should be floats. Got {self.potential.dtype}.")
-=======
         if not np.issubdtype(self.factor_configs_log_potentials.dtype, np.floating):
             raise ValueError(
                 f"Potential should be floats. Got {self.factor_configs_log_potentials.dtype}."
             )
->>>>>>> 89bb0912
 
         if len(self.variables) != self.configs.shape[1]:
             raise ValueError(
                 f"Number of variables {len(self.variables)} doesn't match given configurations {self.configs.shape}"
             )
 
-<<<<<<< HEAD
-        if self.configs.shape[1] != len(self.potential.shape):
-            raise ValueError(
-                f"The potential array has {len(self.potential.shape)} axes, which is not equal to the size of each configuration ({self.configs.shape[1]})"
-            )
-
-        for i, var in enumerate(self.variables):
-            if self.potential.shape[i] != var.num_states:
-                raise ValueError(
-                    f"Invalid potential function: axis {i} has length {self.potential.shape[i]}, but the corresponding variable has {var.num_states} states"
-                )
-
-=======
         if self.configs.shape[0] != self.factor_configs_log_potentials.shape[0]:
             raise ValueError(
                 f"The potential array has {self.factor_configs_log_potentials.shape[0]} rows, which is not equal to the number of configurations ({self.configs.shape[0]})"
             )
 
->>>>>>> 89bb0912
         vars_num_states = np.array([variable.num_states for variable in self.variables])
         if not np.logical_and(
             self.configs >= 0, self.configs < vars_num_states[None]
@@ -172,19 +140,6 @@
         )
         return factor_configs_edge_states
 
-    @utils.cached_property
-    def factor_configs_potentials(self) -> np.ndarray:
-        """Array containing the potential value for every valid factor configuration.
-
-        Returns:
-            Array of shape (num_val_configs, ). An entry at index i is the potential function value for
-                the configuration with global factor config index i.
-        """
-        config_potentials = np.zeros(self.configs.shape[0], dtype=float)
-        for row in range(self.configs.shape[0]):
-            config_potentials[row] = self.potential[tuple(self.configs[row].tolist())]
-        return config_potentials
-
     def compile_wiring(
         self, vars_to_starts: Mapping[Variable, int]
     ) -> EnumerationWiring:
@@ -208,5 +163,4 @@
             edges_num_states=self.edges_num_states,
             var_states_for_edges=var_states_for_edges,
             factor_configs_edge_states=self.factor_configs_edge_states,
-            factor_configs_potentials=self.factor_configs_potentials,
         )
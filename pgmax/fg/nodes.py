--- conflicted
+++ resolved
@@ -1,9 +1,5 @@
 from dataclasses import dataclass
-<<<<<<< HEAD
-from typing import Mapping, Sequence, Union
-=======
 from typing import Mapping, Tuple, Union
->>>>>>> 19b8fd43
 
 import jax.numpy as jnp
 import numpy as np
@@ -128,21 +124,6 @@
                 for variable in self.variables
             ]
         )
-<<<<<<< HEAD
-        if not hasattr(self, "_factor_configs_edge_states"):
-            configs = self.configs.copy()
-            configs.flags.writeable = True
-            edges_starts = np.insert(self._edges_num_states.cumsum(), 0, 0)[:-1]
-            self._factor_configs_edge_states = np.stack(
-                [
-                    np.repeat(np.arange(configs.shape[0]), configs.shape[1]),
-                    (configs + edges_starts[None]).flatten(),
-                ],
-                axis=1,
-            )
-
-=======
->>>>>>> 19b8fd43
         return EnumerationWiring(
             edges_num_states=self.edges_num_states,
             var_states_for_edges=var_states_for_edges,

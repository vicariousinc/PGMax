--- conflicted
+++ resolved
@@ -23,10 +23,7 @@
     Args:
         ftov_msgs: Array of shape (num_edge_state,). This holds all the flattened factor to variable
             messages.
-        evidence: Array of shape (num_var_states,) representing the flattened evidence for each variable
-        var_states_for_edges: Array of shape (num_edges,). Global variable state indices for each
-            edge state
-
+        Array of shape (num_var_states,) representing the flattened evidence for each variable
     Returns:
         Array of shape (num_edge_state,). This holds all the flattened variable to factor messages.
     """
@@ -39,11 +36,7 @@
 def pass_fac_to_var_messages(
     vtof_msgs: jnp.ndarray,
     factor_configs_edge_states: jnp.ndarray,
-<<<<<<< HEAD
-    factor_configs_potentials: jnp.ndarray,
-=======
     factor_configs_log_potentials: jnp.ndarray,
->>>>>>> 89bb0912
     num_val_configs: int,
 ) -> jnp.ndarray:
 
@@ -60,11 +53,7 @@
             factor_configs_edge_states[ii] contains a pair of global factor_config and edge_state indices
             factor_configs_edge_states[ii, 0] contains the global factor config index
             factor_configs_edge_states[ii, 1] contains the corresponding global edge_state index
-<<<<<<< HEAD
-        factor_configs_potentials: Array of shape (num_val_configs, ). An entry at index i is the potential
-=======
         factor_configs_log_potentials: Array of shape (num_val_configs, ). An entry at index i is the log potential
->>>>>>> 89bb0912
             function value for the configuration with global factor config index i.
         num_val_configs: the total number of valid configurations for factors in the factor graph.
 
@@ -75,11 +64,7 @@
         jnp.zeros(shape=(num_val_configs,))
         .at[factor_configs_edge_states[..., 0]]
         .add(vtof_msgs[factor_configs_edge_states[..., 1]])
-<<<<<<< HEAD
-    ) + factor_configs_potentials
-=======
     ) + factor_configs_log_potentials
->>>>>>> 89bb0912
     ftov_msgs = (
         jnp.full(shape=(vtof_msgs.shape[0],), fill_value=NEG_INF)
         .at[factor_configs_edge_states[..., 1]]

--- conflicted
+++ resolved
@@ -1,9 +1,4 @@
-<<<<<<< HEAD
 from typing import Any, Dict, List, Tuple
-=======
-from dataclasses import dataclass
-from typing import Any, Dict, List, Optional, Tuple
->>>>>>> 99501b4d
 
 import jax
 import jax.numpy as jnp
@@ -11,156 +6,7 @@
 from numpy.random import default_rng
 from scipy.ndimage import gaussian_filter
 
-<<<<<<< HEAD
-from pgmax.fg import graph, groups
-
-
 def test_e2e_sanity_check():
-=======
-from pgmax.fg import graph, groups, nodes
-
-
-def test_e2e_sanity_check():
-    # Subclass FactorGroup into the 3 different groups that appear in this problem
-    @dataclass(frozen=True, eq=False)
-    class FourFactorGroup(groups.EnumerationFactorGroup):
-        num_rows: int
-        num_cols: int
-        factor_configs_log_potentials: Optional[np.ndarray] = None
-
-        def connected_variables(
-            self,
-        ) -> List[List[Tuple[Any, ...]]]:
-            ret_list: List[List[Tuple[Any, ...]]] = []
-            for row in range(self.num_rows - 1):
-                for col in range(self.num_cols - 1):
-                    if row != self.num_rows - 2 and col != self.num_cols - 2:
-                        ret_list.append(
-                            [
-                                ("grid_vars", 0, row, col),
-                                ("grid_vars", 1, row, col),
-                                ("grid_vars", 0, row, col + 1),
-                                ("grid_vars", 1, row + 1, col),
-                            ]
-                        )
-                    elif row != self.num_rows - 2:
-                        ret_list.append(
-                            [
-                                ("grid_vars", 0, row, col),
-                                ("grid_vars", 1, row, col),
-                                ("additional_vars", 0, row, col + 1),
-                                ("grid_vars", 1, row + 1, col),
-                            ]
-                        )
-                    elif col != self.num_cols - 2:
-                        ret_list.append(
-                            [
-                                ("grid_vars", 0, row, col),
-                                ("grid_vars", 1, row, col),
-                                ("grid_vars", 0, row, col + 1),
-                                ("additional_vars", 1, row + 1, col),
-                            ]
-                        )
-                    else:
-                        ret_list.append(
-                            [
-                                ("grid_vars", 0, row, col),
-                                ("grid_vars", 1, row, col),
-                                ("additional_vars", 0, row, col + 1),
-                                ("additional_vars", 1, row + 1, col),
-                            ]
-                        )
-
-            return ret_list
-
-    @dataclass(frozen=True, eq=False)
-    class VertSuppressionFactorGroup(groups.EnumerationFactorGroup):
-        num_rows: int
-        num_cols: int
-        suppression_diameter: int
-        factor_configs_log_potentials: Optional[np.ndarray] = None
-
-        def connected_variables(
-            self,
-        ) -> List[List[Tuple[Any, ...]]]:
-            ret_list: List[List[Tuple[Any, ...]]] = []
-            for col in range(self.num_cols):
-                for start_row in range(self.num_rows - self.suppression_diameter):
-                    if col != self.num_cols - 1:
-                        ret_list.append(
-                            [
-                                ("grid_vars", 0, r, col)
-                                for r in range(
-                                    start_row, start_row + self.suppression_diameter
-                                )
-                            ]
-                        )
-                    else:
-                        ret_list.append(
-                            [
-                                ("additional_vars", 0, r, col)
-                                for r in range(
-                                    start_row, start_row + self.suppression_diameter
-                                )
-                            ]
-                        )
-
-            return ret_list
-
-    @dataclass(frozen=True, eq=False)
-    class HorzSuppressionFactorGroup(groups.EnumerationFactorGroup):
-        num_rows: int
-        num_cols: int
-        suppression_diameter: int
-        factor_configs_log_potentials: Optional[np.ndarray] = None
-
-        def connected_variables(
-            self,
-        ) -> List[List[Tuple[Any, ...]]]:
-            ret_list: List[List[Tuple[Any, ...]]] = []
-            for row in range(self.num_rows):
-                for start_col in range(self.num_cols - self.suppression_diameter):
-                    if row != self.num_rows - 1:
-                        ret_list.append(
-                            [
-                                ("grid_vars", 1, row, c)
-                                for c in range(
-                                    start_col, start_col + self.suppression_diameter
-                                )
-                            ]
-                        )
-                    else:
-                        ret_list.append(
-                            [
-                                ("additional_vars", 1, row, c)
-                                for c in range(
-                                    start_col, start_col + self.suppression_diameter
-                                )
-                            ]
-                        )
-            return ret_list
-
-    # Override and define a concrete FactorGraph Class with the get_evidence function implemented
-    class ConcreteFactorGraph(graph.FactorGraph):
-        def get_evidence(
-            self, data: Dict[nodes.Variable, np.array], context: Any = None
-        ) -> jnp.ndarray:
-            """Function to generate evidence array. Need to be overwritten for concrete factor graphs
-
-            Args:
-                data: Data for generating evidence
-                context: Optional context for generating evidence
-
-            Returns:
-                Array of shape (num_var_states,) representing the flattened evidence for each variable
-            """
-            evidence = np.zeros(self.num_var_states)
-            for var in self.variables:
-                start_index = self._vars_to_starts[var]
-                evidence[start_index : start_index + var.num_states] = data[var]
-            return jax.device_put(evidence)
-
->>>>>>> 99501b4d
     # Helper function to easily generate a list of valid configurations for a given suppression diameter
     def create_valid_suppression_config_arr(suppression_diameter):
         valid_suppressions_list = []
@@ -186,7 +32,6 @@
             0.0000000e00,
             0.0000000e00,
             0.0000000e00,
-<<<<<<< HEAD
             -6.2903470e-01,
             0.0000000e00,
             -3.0177221e-01,
@@ -202,29 +47,11 @@
             -7.0657951e-01,
             0.0000000e00,
             -5.8416575e-01,
-=======
-            -6.2903488e-01,
-            0.0000000e00,
-            -3.0177206e-01,
-            -3.0177212e-01,
-            -1.8688640e-01,
-            0.0000000e00,
-            -5.1396430e-01,
-            -1.2259889e-01,
-            -5.7227504e-01,
-            0.0000000e00,
-            -1.2259889e-01,
-            0.0000000e00,
-            -6.1125731e-01,
-            0.0000000e00,
-            -4.8884386e-01,
->>>>>>> 99501b4d
             -4.4967628e-01,
             -1.2259889e-01,
             -4.4967628e-01,
             0.0000000e00,
             0.0000000e00,
-<<<<<<< HEAD
             -5.8398044e-01,
             -1.1587733e-01,
             -1.8589476e-01,
@@ -248,31 +75,6 @@
             0.0000000e00,
             0.0000000e00,
             -2.9802322e-08,
-=======
-            -4.8865831e-01,
-            -1.1587739e-01,
-            -1.8589482e-01,
-            0.0000000e00,
-            -3.0177230e-01,
-            0.0000000e00,
-            -5.9604645e-08,
-            -2.9802322e-08,
-            0.0000000e00,
-            0.0000000e00,
-            -6.3002640e-01,
-            -1.1587760e-01,
-            -3.2707733e-01,
-            0.0000000e00,
-            0.0000000e00,
-            -2.9802322e-08,
-            -1.1920929e-07,
-            -1.1587739e-01,
-            -4.8865813e-01,
-            0.0000000e00,
-            0.0000000e00,
-            0.0000000e00,
-            0.0000000e00,
->>>>>>> 99501b4d
             0.0000000e00,
             -1.7563977e00,
             -1.7563977e00,
@@ -280,13 +82,8 @@
             -2.0581698e00,
             -2.0581698e00,
             0.0000000e00,
-<<<<<<< HEAD
             -2.1994662e00,
             -2.1994662e00,
-=======
-            -2.1041441e00,
-            -2.1041441e00,
->>>>>>> 99501b4d
             0.0000000e00,
             -1.6154857e00,
             -1.6154857e00,
@@ -306,24 +103,14 @@
             -1.8303051e00,
             -1.8303051e00,
             0.0000000e00,
-<<<<<<< HEAD
             -2.7415483e00,
             -2.7415483e00,
-=======
-            -2.6462264e00,
-            -2.6462264e00,
->>>>>>> 99501b4d
             0.0000000e00,
             -2.0552459e00,
             -2.0552459e00,
             0.0000000e00,
-<<<<<<< HEAD
             -2.1711233e00,
             -2.1711233e00,
-=======
-            -2.1711230e00,
-            -2.9675078e-01,
->>>>>>> 99501b4d
         ]
     )
 
@@ -415,7 +202,6 @@
 
     # Combine these two VariableGroups into one CompositeVariableGroup
     composite_grid_group = groups.CompositeVariableGroup(
-<<<<<<< HEAD
         {"grid_vars": grid_vars_group, "additional_vars": additional_keys_group}
     )
 
@@ -424,43 +210,10 @@
     # Now, we use this array along with the gt_has_cuts array computed earlier using the image in order to derive the evidence values
     grid_evidence_arr = np.zeros((2, M - 1, N - 1, 3), dtype=float)
     additional_vars_evidence_dict: Dict[Tuple[int, ...], np.ndarray] = {}
-=======
-        dict(grid_vars=grid_vars_group, additional_vars=additional_keys_group)
-    )
-
-    # Now, we instantiate the four factors
-    four_factors_group = FourFactorGroup(
-        variable_group=composite_grid_group,
-        factor_configs=valid_configs_non_supp,
-        num_rows=M,
-        num_cols=N,
-    )
-    # Next, we instantiate all the vertical suppression variables
-    vert_suppression_group = VertSuppressionFactorGroup(
-        variable_group=composite_grid_group,
-        factor_configs=valid_configs_supp,
-        num_rows=M,
-        num_cols=N,
-        suppression_diameter=SUPPRESSION_DIAMETER,
-    )
-    # Next, we instantiate all the horizontal suppression variables
-    horz_suppression_group = HorzSuppressionFactorGroup(
-        variable_group=composite_grid_group,
-        factor_configs=valid_configs_supp,
-        num_rows=M,
-        num_cols=N,
-        suppression_diameter=SUPPRESSION_DIAMETER,
-    )
-
-    gt_has_cuts = gt_has_cuts.astype(np.int32)
-    # Now, we use this array along with the gt_has_cuts array computed earlier using the image in order to derive the evidence values
-    var_evidence_dict = {}
->>>>>>> 99501b4d
     for i in range(2):
         for row in range(M):
             for col in range(N):
                 # The dictionary key is in composite_grid_group at loc [i,row,call]
-<<<<<<< HEAD
                 evidence_vals_arr = np.zeros(
                     3
                 )  # Note that we know num states for each variable is 3, so we can do this
@@ -480,34 +233,10 @@
                     try:
                         _ = composite_grid_group["additional_vars", i, row, col]
                         additional_vars_evidence_dict[(i, row, col)] = evidence_vals_arr
-=======
-                evidence_arr = np.zeros(
-                    3
-                )  # Note that we know num states for each variable is 3, so we can do this
-                evidence_arr[
-                    gt_has_cuts[i, row, col]
-                ] = 2.0  # This assigns belief value 2.0 to the correct index in the evidence vector
-                evidence_arr = (
-                    evidence_arr - evidence_arr[0]
-                )  # This normalizes the evidence by subtracting away the 0th index value
-                evidence_arr[1:] += 0.1 * rng.logistic(
-                    size=evidence_arr[1:].shape
-                )  # This adds logistic noise for every evidence entry
-                try:
-                    var_evidence_dict[
-                        composite_grid_group["grid_vars", i, row, col]
-                    ] = evidence_arr
-                except ValueError:
-                    try:
-                        var_evidence_dict[
-                            composite_grid_group["additional_vars", i, row, col]
-                        ] = evidence_arr
->>>>>>> 99501b4d
                     except ValueError:
                         pass
 
     # Create the factor graph
-<<<<<<< HEAD
     fg = graph.FactorGraph(
         variable_groups=composite_grid_group,
     )
@@ -616,14 +345,4 @@
     final_msgs = fg.run_bp(1000, 0.5)
 
     # Test that the output messages are close to the true messages
-    assert jnp.allclose(final_msgs, true_final_msgs_output, atol=1e-06)
-=======
-    fg = ConcreteFactorGraph(
-        (four_factors_group, vert_suppression_group, horz_suppression_group)
-    )
-    # Run BP
-    final_msgs = fg.run_bp(1000, 0.5, evidence_data=var_evidence_dict)
-
-    # Test that the output messages are close to the true messages
-    assert jnp.allclose(final_msgs, true_final_msgs_output)
->>>>>>> 99501b4d
+    assert jnp.allclose(final_msgs, true_final_msgs_output, atol=1e-06)